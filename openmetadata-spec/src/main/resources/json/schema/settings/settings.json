{
  "$id": "https://open-metadata.org/schema/settings/settings.json",
  "$schema": "http://json-schema.org/draft-07/schema#",
  "title": "Settings",
  "description": "This schema defines the Settings. A Settings represents a generic Setting.",
  "type": "object",
  "javaType": "org.openmetadata.schema.settings.Settings",
  "definitions": {
    "settingType": {
      "javaType": "org.openmetadata.schema.settings.SettingsType",
      "description": "This schema defines all possible filters enum in OpenMetadata.",
      "type": "string",
      "enum": [
        "authorizerConfiguration",
        "authenticationConfiguration",
        "jwtTokenConfiguration",
        "elasticsearch",
        "eventHandlerConfiguration",
        "airflowConfiguration",
        "fernetConfiguration",
        "slackEventPublishers",
        "secretsManagerConfiguration",
        "sandboxModeEnabled",
        "slackChat",
        "emailConfiguration",
        "openMetadataBaseUrlConfiguration",
        "customUiThemePreference",
        "loginConfiguration",
        "slackAppConfiguration",
        "slackBot",
        "slackInstaller",
        "slackState",
        "profilerConfiguration",
        "searchSettings",
        "assetCertificationSettings",
        "lineageSettings",
        "workflowSettings",
<<<<<<< HEAD
        "entityRulesSettings"
=======
        "scimConfiguration"
>>>>>>> a2154df0
      ]
    }
  },
  "properties": {
    "config_type": {
      "description": "Unique identifier that identifies an entity instance.",
      "$ref": "#/definitions/settingType"
    },
    "config_value": {
      "oneOf": [
        {
          "$ref": "../configuration/pipelineServiceClientConfiguration.json"
        },
        {
          "$ref": "../configuration/authenticationConfiguration.json"
        },
        {
          "$ref": "../configuration/authorizerConfiguration.json"
        },
        {
          "$ref": "../configuration/elasticSearchConfiguration.json"
        },
        {
          "$ref": "../configuration/eventHandlerConfiguration.json"
        },
        {
          "$ref": "../configuration/fernetConfiguration.json"
        },
        {
          "$ref": "../configuration/jwtTokenConfiguration.json"
        },
        {
          "$ref": "../configuration/taskNotificationConfiguration.json"
        },
        {
          "$ref": "../email/smtpSettings.json"
        },
        {
          "$ref": "../configuration/openMetadataBaseUrlConfiguration.json"
        },
        {
          "$ref": "../configuration/slackAppConfiguration.json"
        },
        {
          "$ref": "../configuration/profilerConfiguration.json"
        },
        {
          "$ref": "../configuration/searchSettings.json"
        },
        {
          "$ref": "../configuration/assetCertificationSettings.json"
        },
        {
          "$ref": "../configuration/lineageSettings.json"
        },
        {
          "$ref": "../configuration/workflowSettings.json"
        }
      ]
    }
  },
  "required": ["config_type"]
}<|MERGE_RESOLUTION|>--- conflicted
+++ resolved
@@ -35,11 +35,9 @@
         "assetCertificationSettings",
         "lineageSettings",
         "workflowSettings",
-<<<<<<< HEAD
-        "entityRulesSettings"
-=======
+        "entityRulesSettings",
+        "workflowSettings",
         "scimConfiguration"
->>>>>>> a2154df0
       ]
     }
   },
