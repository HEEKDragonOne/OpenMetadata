/*
 *  Copyright 2023 Collate.
 *  Licensed under the Apache License, Version 2.0 (the "License");
 *  you may not use this file except in compliance with the License.
 *  You may obtain a copy of the License at
 *  http://www.apache.org/licenses/LICENSE-2.0
 *  Unless required by applicable law or agreed to in writing, software
 *  distributed under the License is distributed on an "AS IS" BASIS,
 *  WITHOUT WARRANTIES OR CONDITIONS OF ANY KIND, either express or implied.
 *  See the License for the specific language governing permissions and
 *  limitations under the License.
 */
import {
  Button,
  Col,
  Form,
  Radio,
  RadioChangeEvent,
  Row,
  Select,
  Space,
  Typography,
} from 'antd';
import { ColumnsType } from 'antd/lib/table';
import { AxiosError } from 'axios';
import { isEmpty } from 'lodash';
import QueryString from 'qs';
import { useCallback, useEffect, useMemo, useState } from 'react';
import { useTranslation } from 'react-i18next';
<<<<<<< HEAD
import { Link, useHistory, useParams } from 'react-router-dom';
=======
import { Link, useNavigate } from 'react-router-dom';
>>>>>>> e36e5da2
import { INITIAL_PAGING_VALUE, ROUTES } from '../../../../constants/constants';
import { PROGRESS_BAR_COLOR } from '../../../../constants/TestSuite.constant';
import { usePermissionProvider } from '../../../../context/PermissionProvider/PermissionProvider';
import {
  ERROR_PLACEHOLDER_TYPE,
  SORT_ORDER,
} from '../../../../enums/common.enum';
import {
  EntityTabs,
  EntityType,
  TabSpecificField,
} from '../../../../enums/entity.enum';
import { EntityReference } from '../../../../generated/entity/type';
import { TestSuite, TestSummary } from '../../../../generated/tests/testCase';
import { usePaging } from '../../../../hooks/paging/usePaging';
import useCustomLocation from '../../../../hooks/useCustomLocation/useCustomLocation';
import {
  DataQualityPageTabs,
  DataQualitySubTabs,
} from '../../../../pages/DataQuality/DataQualityPage.interface';
import { useDataQualityProvider } from '../../../../pages/DataQuality/DataQualityProvider';
import {
  getListTestSuitesBySearch,
  ListTestSuitePramsBySearch,
  TestSuiteType,
} from '../../../../rest/testAPI';
import { getEntityName } from '../../../../utils/EntityUtils';
import {
  getDataQualityPagePath,
  getEntityDetailsPath,
  getTestSuitePath,
} from '../../../../utils/RouterUtils';
import { ownerTableObject } from '../../../../utils/TableColumn.util';
import { showErrorToast } from '../../../../utils/ToastUtils';
import ErrorPlaceHolder from '../../../common/ErrorWithPlaceholder/ErrorPlaceHolder';
import FilterTablePlaceHolder from '../../../common/ErrorWithPlaceholder/FilterTablePlaceHolder';
import { PagingHandlerParams } from '../../../common/NextPrevious/NextPrevious.interface';
import Searchbar from '../../../common/SearchBarComponent/SearchBar.component';
import Table from '../../../common/Table/Table';
import { UserTeamSelectableList } from '../../../common/UserTeamSelectableList/UserTeamSelectableList.component';
import { TableProfilerTab } from '../../../Database/Profiler/ProfilerDashboard/profilerDashboard.interface';
import ProfilerProgressWidget from '../../../Database/Profiler/TableProfiler/ProfilerProgressWidget/ProfilerProgressWidget';
import { TestSuiteSearchParams } from '../../DataQuality.interface';
import { SummaryPanel } from '../../SummaryPannel/SummaryPanel.component';

export const TestSuites = () => {
  const { t } = useTranslation();
<<<<<<< HEAD
  const {
    tab = DataQualityPageTabs.TEST_CASES,
    subTab = DataQualitySubTabs.TABLE_SUITES,
  } = useParams<{
    tab?: DataQualityPageTabs;
    subTab?: DataQualitySubTabs;
  }>();
  const history = useHistory();
=======
  const navigate = useNavigate();
>>>>>>> e36e5da2
  const location = useCustomLocation();
  const { isTestCaseSummaryLoading, testCaseSummary } =
    useDataQualityProvider();

  const params = useMemo(() => {
    const search = location.search;

    const params = QueryString.parse(
      search.startsWith('?') ? search.substring(1) : search
    );

    return params as TestSuiteSearchParams;
  }, [location]);
  const { searchValue, owner } = params;
  const selectedOwner = useMemo(
    () => (owner ? JSON.parse(owner) : undefined),
    [owner]
  );

  const { permissions } = usePermissionProvider();
  const { testSuite: testSuitePermission } = permissions;
  const [testSuites, setTestSuites] = useState<TestSuite[]>([]);
  const {
    currentPage,
    pageSize,
    paging,
    handlePageChange,
    handlePageSizeChange,
    handlePagingChange,
    showPagination,
  } = usePaging();

  const [isLoading, setIsLoading] = useState<boolean>(true);

  const ownerFilterValue = useMemo(() => {
    return selectedOwner
      ? {
          key: selectedOwner.fullyQualifiedName ?? selectedOwner.name,
          label: getEntityName(selectedOwner),
        }
      : undefined;
  }, [selectedOwner]);
  const columns = useMemo(() => {
    const data: ColumnsType<TestSuite> = [
      {
        title: t('label.name'),
        dataIndex: 'name',
        key: 'name',
        width: 600,
        sorter: (a, b) => {
          if (a.basic) {
            // Sort for basic test suites
            return (
              a.basicEntityReference?.fullyQualifiedName?.localeCompare(
                b.basicEntityReference?.fullyQualifiedName ?? ''
              ) ?? 0
            );
          } else {
            // Sort for logical test suites
            return (
              a.fullyQualifiedName?.localeCompare(b.fullyQualifiedName ?? '') ??
              0
            );
          }
        },
        sortDirections: ['ascend', 'descend'],
        render: (name, record) => {
          return (
            <Typography.Paragraph className="m-0" style={{ maxWidth: 580 }}>
              {record.basic ? (
                <Link
                  data-testid={name}
                  to={{
                    pathname: getEntityDetailsPath(
                      EntityType.TABLE,
                      record.basicEntityReference?.fullyQualifiedName ?? '',
                      EntityTabs.PROFILER
                    ),
                    search: QueryString.stringify({
                      activeTab: TableProfilerTab.DATA_QUALITY,
                    }),
                  }}>
                  {record.basicEntityReference?.fullyQualifiedName ??
                    record.basicEntityReference?.name}
                </Link>
              ) : (
                <Link
                  data-testid={name}
                  to={getTestSuitePath(
                    record.fullyQualifiedName ?? record.name
                  )}>
                  {getEntityName(record)}
                </Link>
              )}
            </Typography.Paragraph>
          );
        },
      },
      {
        title: t('label.test-plural'),
        dataIndex: 'summary',
        key: 'tests',
        width: 100,
        render: (value: TestSummary) => value?.total ?? 0,
      },
      {
        title: `${t('label.success')} %`,
        dataIndex: 'summary',
        width: 200,
        key: 'success',
        render: (value: TestSuite['summary']) => {
          const percent =
            value?.total && value?.success ? value.success / value.total : 0;

          return (
            <ProfilerProgressWidget
              direction="right"
              strokeColor={PROGRESS_BAR_COLOR}
              value={percent}
            />
          );
        },
      },
      ...ownerTableObject<TestSuite>(),
    ];

    return data;
  }, []);

  const fetchTestSuites = async (
    currentPage = INITIAL_PAGING_VALUE,
    params?: ListTestSuitePramsBySearch
  ) => {
    setIsLoading(true);
    try {
      const result = await getListTestSuitesBySearch({
        ...params,
        fields: [TabSpecificField.OWNERS, TabSpecificField.SUMMARY],
        q: searchValue ? `*${searchValue}*` : undefined,
        owner: ownerFilterValue?.key,
        offset: (currentPage - 1) * pageSize,
        includeEmptyTestSuites: subTab !== DataQualitySubTabs.TABLE_SUITES,
        testSuiteType:
          subTab === DataQualitySubTabs.TABLE_SUITES
            ? TestSuiteType.basic
            : TestSuiteType.logical,
        sortField: 'testCaseResultSummary.timestamp',
        sortType: SORT_ORDER.DESC,
        sortNestedPath: 'testCaseResultSummary',
        sortNestedMode: ['max'],
      });
      setTestSuites(result.data);
      handlePagingChange(result.paging);
    } catch (error) {
      showErrorToast(error as AxiosError);
    } finally {
      setIsLoading(false);
    }
  };

  const handleTestSuitesPageChange = useCallback(
    ({ currentPage }: PagingHandlerParams) => {
      fetchTestSuites(currentPage, { limit: pageSize });
      handlePageChange(currentPage);
    },
    [pageSize, paging]
  );

  const handleSearchParam = (
    value: string,
    key: keyof TestSuiteSearchParams
  ) => {
    navigate({
      search: QueryString.stringify({
        ...params,
        [key]: isEmpty(value) ? undefined : value,
      }),
    });
  };

  const handleOwnerSelect = (owners: EntityReference[] = []) => {
    handleSearchParam(
      owners?.length > 0 ? JSON.stringify(owners?.[0]) : '',
      'owner'
    );
  };

  const handleSubTabChange = (e: RadioChangeEvent) => {
    history.replace(
      getDataQualityPagePath(tab, e.target.value as DataQualitySubTabs)
    );
  };

  useEffect(() => {
    if (testSuitePermission?.ViewAll || testSuitePermission?.ViewBasic) {
      fetchTestSuites(INITIAL_PAGING_VALUE, {
        limit: pageSize,
      });
    } else {
      setIsLoading(false);
    }
<<<<<<< HEAD
  }, [testSuitePermission, pageSize, searchValue, owner, subTab]);
=======
  }, [testSuitePermission, pageSize, searchValue, owner, tab]);
>>>>>>> e36e5da2

  if (!testSuitePermission?.ViewAll && !testSuitePermission?.ViewBasic) {
    return (
      <ErrorPlaceHolder
        className="border-none"
        permissionValue={t('label.view-entity', {
          entity: t('label.test-suite'),
        })}
        type={ERROR_PLACEHOLDER_TYPE.PERMISSION}
      />
    );
  }

  return (
    <Row data-testid="test-suite-container" gutter={[16, 16]}>
      <Col span={24}>
        <Row justify="space-between">
          <Col>
            <Form layout="inline">
              <Space
                align="center"
                className="w-full justify-between"
                size={16}>
                <Form.Item className="m-0 w-80">
                  <Searchbar
                    removeMargin
                    searchValue={searchValue}
                    onSearch={(value) =>
                      handleSearchParam(value, 'searchValue')
                    }
                  />
                </Form.Item>
                <Form.Item
                  className="m-0"
                  label={t('label.owner')}
                  name="owner">
                  <UserTeamSelectableList
                    hasPermission
                    owner={selectedOwner}
                    onUpdate={(updatedUser) => handleOwnerSelect(updatedUser)}>
                    <Select
                      data-testid="owner-select-filter"
                      open={false}
                      placeholder={t('label.owner')}
                      value={ownerFilterValue}
                    />
                  </UserTeamSelectableList>
                </Form.Item>
              </Space>
            </Form>
          </Col>
          <Col>
            {tab === DataQualityPageTabs.TEST_SUITES &&
              testSuitePermission?.Create && (
                <Link
                  data-testid="add-test-suite-btn"
                  to={ROUTES.ADD_TEST_SUITES}>
                  <Button type="primary">
                    {t('label.add-entity', { entity: t('label.test-suite') })}
                  </Button>
                </Link>
              )}
          </Col>
        </Row>
      </Col>

      <Col span={24}>
        <SummaryPanel
          showAdditionalSummary
          isLoading={isTestCaseSummaryLoading}
          testSummary={testCaseSummary}
        />
        {/* <PieChartSummaryPanel
          isLoading={isTestCaseSummaryLoading}
          testSummary={testCaseSummary}
        /> */}
      </Col>
      <Col span={24}>
        <Row gutter={[16, 16]}>
          <Col span={16}>
            <Radio.Group value={subTab} onChange={handleSubTabChange}>
              <Radio.Button value={DataQualitySubTabs.TABLE_SUITES}>
                {t('label.table-suite-plural')}
              </Radio.Button>
              <Radio.Button value={DataQualitySubTabs.BUNDLE_SUITES}>
                {t('label.bundle-suite-plural')}
              </Radio.Button>
            </Radio.Group>
          </Col>
          <Col span={8}>
            <Searchbar
              removeMargin
              searchValue={searchValue}
              onSearch={(value) => handleSearchParam(value, 'searchValue')}
            />
          </Col>
        </Row>
      </Col>
      <Col span={24}>
        <Table
          columns={columns}
          customPaginationProps={{
            currentPage,
            isLoading,
            pageSize,
            isNumberBased: true,
            paging,
            pagingHandler: handleTestSuitesPageChange,
            onShowSizeChange: handlePageSizeChange,
            showPagination,
          }}
          data-testid="test-suite-table"
          dataSource={testSuites}
          loading={isLoading}
          locale={{
            emptyText: <FilterTablePlaceHolder />,
          }}
          pagination={false}
          scroll={{
            x: true,
          }}
          size="small"
        />
      </Col>
    </Row>
  );
};<|MERGE_RESOLUTION|>--- conflicted
+++ resolved
@@ -27,11 +27,7 @@
 import QueryString from 'qs';
 import { useCallback, useEffect, useMemo, useState } from 'react';
 import { useTranslation } from 'react-i18next';
-<<<<<<< HEAD
-import { Link, useHistory, useParams } from 'react-router-dom';
-=======
-import { Link, useNavigate } from 'react-router-dom';
->>>>>>> e36e5da2
+import { Link, useNavigate, useParams } from 'react-router-dom';
 import { INITIAL_PAGING_VALUE, ROUTES } from '../../../../constants/constants';
 import { PROGRESS_BAR_COLOR } from '../../../../constants/TestSuite.constant';
 import { usePermissionProvider } from '../../../../context/PermissionProvider/PermissionProvider';
@@ -79,7 +75,6 @@
 
 export const TestSuites = () => {
   const { t } = useTranslation();
-<<<<<<< HEAD
   const {
     tab = DataQualityPageTabs.TEST_CASES,
     subTab = DataQualitySubTabs.TABLE_SUITES,
@@ -87,10 +82,7 @@
     tab?: DataQualityPageTabs;
     subTab?: DataQualitySubTabs;
   }>();
-  const history = useHistory();
-=======
   const navigate = useNavigate();
->>>>>>> e36e5da2
   const location = useCustomLocation();
   const { isTestCaseSummaryLoading, testCaseSummary } =
     useDataQualityProvider();
@@ -292,11 +284,7 @@
     } else {
       setIsLoading(false);
     }
-<<<<<<< HEAD
   }, [testSuitePermission, pageSize, searchValue, owner, subTab]);
-=======
-  }, [testSuitePermission, pageSize, searchValue, owner, tab]);
->>>>>>> e36e5da2
 
   if (!testSuitePermission?.ViewAll && !testSuitePermission?.ViewBasic) {
     return (
