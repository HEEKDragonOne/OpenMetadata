--- conflicted
+++ resolved
@@ -13,11 +13,7 @@
 
 import { Button, Form, FormProps, Select, Space, Typography } from 'antd';
 import { isEmpty } from 'lodash';
-<<<<<<< HEAD
-import React, { FC, useCallback, useMemo } from 'react';
-=======
 import { FC, useMemo } from 'react';
->>>>>>> e5e50173
 import { useTranslation } from 'react-i18next';
 import { VALIDATION_MESSAGES } from '../../../../constants/constants';
 import {
