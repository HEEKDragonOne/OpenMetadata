--- conflicted
+++ resolved
@@ -349,11 +349,8 @@
   IC_EDIT_PRIMARY: 'ic-edit-primary',
   MSTEAMS: 'msteams',
   MSTEAMS_GREY: 'msteams-grey',
-<<<<<<< HEAD
+  ALL_ACTIVITY: 'all-activity',
   ADMIN: 'admin',
-=======
-  ALL_ACTIVITY: 'all-activity',
->>>>>>> bcf2fc30
 };
 
 const SVGIcons: FunctionComponent<Props> = ({
