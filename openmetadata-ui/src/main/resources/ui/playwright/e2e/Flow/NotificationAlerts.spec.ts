/*
 *  Copyright 2022 Collate.
 *  Licensed under the Apache License, Version 2.0 (the "License");
 *  you may not use this file except in compliance with the License.
 *  You may obtain a copy of the License at
 *  http://www.apache.org/licenses/LICENSE-2.0
 *  Unless required by applicable law or agreed to in writing, software
 *  distributed under the License is distributed on an "AS IS" BASIS,
 *  WITHOUT WARRANTIES OR CONDITIONS OF ANY KIND, either express or implied.
 *  See the License for the specific language governing permissions and
 *  limitations under the License.
 */

import { Page, test as base } from '@playwright/test';
import { Domain } from '../../support/domain/Domain';
import { DashboardClass } from '../../support/entity/DashboardClass';
import { TableClass } from '../../support/entity/TableClass';
import { AdminClass } from '../../support/user/AdminClass';
import { UserClass } from '../../support/user/UserClass';
import { performAdminLogin } from '../../utils/admin';
import {
  commonCleanup,
  commonPrerequisites,
  createAlert,
  deleteAlert,
  generateAlertName,
  inputBasicAlertInformation,
  verifyAlertDetails,
  visitAlertDetailsPage,
  visitEditAlertPage,
} from '../../utils/alert';
import { descriptionBox, getApiContext } from '../../utils/common';
import {
  addFilterWithUsersListInput,
  addInternalDestination,
  checkAlertDetailsForWithPermissionUser,
  checkAlertFlowForWithoutPermissionUser,
  createAlertForRecentEventsCheck,
  createAlertWithMultipleFilters,
  createConversationAlert,
  createTaskAlert,
  editSingleFilterAlert,
  visitNotificationAlertPage,
} from '../../utils/notificationAlert';
import { addExternalDestination } from '../../utils/observabilityAlert';

const dashboard = new DashboardClass();
const table = new TableClass();
const admin = new AdminClass();
const user1 = new UserClass();
const user2 = new UserClass();
const domain = new Domain();

const SOURCE_NAME_1 = 'all';
const SOURCE_DISPLAY_NAME_1 = 'All';
const SOURCE_NAME_2 = 'dashboard';
const SOURCE_DISPLAY_NAME_2 = 'Dashboard';
const SOURCE_NAME_3 = 'task';
const SOURCE_DISPLAY_NAME_3 = 'Task';
const SOURCE_NAME_4 = 'conversation';
const SOURCE_DISPLAY_NAME_4 = 'Conversation';
const SOURCE_NAME_5 = 'table';
const SOURCE_DISPLAY_NAME_5 = 'Table';

// Create 3 page and authenticate 1 with admin and others with normal user
const test = base.extend<{
  page: Page;
  userWithPermissionsPage: Page;
  userWithoutPermissionsPage: Page;
}>({
  page: async ({ browser }, use) => {
    const page = await browser.newPage();
    await admin.login(page);
    await use(page);
    await page.close();
  },
  userWithPermissionsPage: async ({ browser }, use) => {
    const page = await browser.newPage();
    await user1.login(page);
    await use(page);
    await page.close();
  },
  userWithoutPermissionsPage: async ({ browser }, use) => {
    const page = await browser.newPage();
    await user2.login(page);
    await use(page);
    await page.close();
  },
});

const data = {
  alertDetails: {
    id: '',
    name: '',
    displayName: '',
    description: '',
    filteringRules: { resources: [] },
    input: { filters: [], actions: [] },
    destinations: [],
  },
};

test.beforeAll(async ({ browser }) => {
  test.slow();

  const { afterAction, apiContext } = await performAdminLogin(browser);
  await commonPrerequisites({
    apiContext,
    table,
    user1,
    user2,
    domain,
  });
  await dashboard.create(apiContext);

  await afterAction();
});

test.afterAll('Cleanup', async ({ browser }) => {
  test.slow();

  const { afterAction, apiContext } = await performAdminLogin(browser);
  await commonCleanup({
    apiContext,
    table,
    user1,
    user2,
    domain,
  });
  await dashboard.delete(apiContext);

  await afterAction();
});

test('Single Filter Alert', async ({ page }) => {
  test.slow();

  const ALERT_NAME = generateAlertName();
  await visitNotificationAlertPage(page);

  await test.step('Create alert', async () => {
    data.alertDetails = await createAlert({
      page,
      alertName: ALERT_NAME,
      sourceName: SOURCE_NAME_1,
      sourceDisplayName: SOURCE_DISPLAY_NAME_1,
      user: user1,
    });
  });

  await test.step('Check created alert details', async () => {
    await visitNotificationAlertPage(page);
    await visitAlertDetailsPage(page, data.alertDetails);

    // Verify alert details
    await verifyAlertDetails({ page, alertDetails: data.alertDetails });
  });

  await test.step(
    'Edit alert by adding multiple filters and internal destinations',
    async () => {
      await editSingleFilterAlert({
        page,
        sourceName: SOURCE_NAME_2,
        sourceDisplayName: SOURCE_DISPLAY_NAME_2,
        user1,
        user2,
        domain,
        dashboard,
        alertDetails: data.alertDetails,
      });

      // Click save
      const updateAlert = page.waitForResponse(
        (response) =>
          response.url().includes('/api/v1/events/subscriptions') &&
          response.request().method() === 'PATCH' &&
          response.status() === 200
      );
      await page.click('[data-testid="save-button"]');
      await updateAlert.then(async (response) => {
        data.alertDetails = await response.json();

        test.expect(response.status()).toEqual(200);

        // Verify the edited alert changes
        await verifyAlertDetails({ page, alertDetails: data.alertDetails });
      });
    }
  );

  await test.step('Delete alert', async () => {
    await deleteAlert(page, data.alertDetails);
  });
});

test('Multiple Filters Alert', async ({ page }) => {
  test.slow();

  const ALERT_NAME = generateAlertName();
  await visitNotificationAlertPage(page);

  await test.step('Create alert', async () => {
    data.alertDetails = await createAlertWithMultipleFilters({
      page,
      alertName: ALERT_NAME,
      sourceName: SOURCE_NAME_1,
      sourceDisplayName: SOURCE_DISPLAY_NAME_1,
      user1,
      user2,
      domain,
      dashboard,
    });
  });

  await test.step(
    'Edit alert by removing added filters and internal destinations',
    async () => {
      await visitEditAlertPage(page, data.alertDetails);

      // Remove description
      await page.locator(descriptionBox).clear();

      // Remove all filters
      for (const _ of Array(6).keys()) {
        await page.click('[data-testid="remove-filter-0"]');
      }

      // Remove all destinations except one
      for (const _ of Array(5).keys()) {
        await page.click('[data-testid="remove-destination-0"]');
      }

      // Click save
      const updateAlert = page.waitForResponse(
        (response) =>
          response.url().includes('/api/v1/events/subscriptions') &&
          response.request().method() === 'PATCH' &&
          response.status() === 200
      );
      await page.click('[data-testid="save-button"]');
      await updateAlert.then(async (response) => {
        data.alertDetails = await response.json();

        test.expect(response.status()).toEqual(200);

        // Verify the edited alert changes
        await verifyAlertDetails({ page, alertDetails: data.alertDetails });
      });
    }
  );

  await test.step('Delete alert', async () => {
    await deleteAlert(page, data.alertDetails);
  });
});

test('Task source alert', async ({ page }) => {
  const ALERT_NAME = generateAlertName();
  await visitNotificationAlertPage(page);

  await test.step('Create alert', async () => {
    data.alertDetails = await createTaskAlert({
      page,
      alertName: ALERT_NAME,
      sourceName: SOURCE_NAME_3,
      sourceDisplayName: SOURCE_DISPLAY_NAME_3,
    });
  });

  await test.step('Delete alert', async () => {
    await deleteAlert(page, data.alertDetails);
  });
});

test('Conversation source alert', async ({ page }) => {
  const ALERT_NAME = generateAlertName();
  await visitNotificationAlertPage(page);

  await test.step('Create alert', async () => {
    data.alertDetails = await createConversationAlert({
      page,
      alertName: ALERT_NAME,
      sourceName: SOURCE_NAME_4,
      sourceDisplayName: SOURCE_DISPLAY_NAME_4,
    });
  });

  await test.step('Edit alert by adding mentions filter', async () => {
    await visitEditAlertPage(page, data.alertDetails);

    // Add filter
    await page.click('[data-testid="add-filters"]');

    await addFilterWithUsersListInput({
      page,
      filterNumber: 0,
      updaterName: user1.getUserName(),
      filterTestId: 'Mentioned Users-filter-option',
      exclude: true,
    });

    // Add Destination
    await page.click('[data-testid="add-destination-button"]');
    await addInternalDestination({
      page,
      destinationNumber: 1,
      category: 'Mentions',
      type: 'Slack',
    });

    // Click save
    const updateAlert = page.waitForResponse(
      (response) =>
        response.url().includes('/api/v1/events/subscriptions') &&
        response.request().method() === 'PATCH' &&
        response.status() === 200
    );
    await page.click('[data-testid="save-button"]');
    await updateAlert.then(async (response) => {
      data.alertDetails = await response.json();

      test.expect(response.status()).toEqual(200);

      // Verify the edited alert changes
      await verifyAlertDetails({ page, alertDetails: data.alertDetails });
    });
  });

  await test.step('Delete alert', async () => {
    await deleteAlert(page, data.alertDetails);
  });
});

<<<<<<< HEAD
test.fixme(
  'Alert operations for a user with and without permissions',
  async ({ page, userWithPermissionsPage, userWithoutPermissionsPage }) => {
    test.slow();
=======
test('Alert operations for a user with and without permissions', async ({
  page,
  userWithPermissionsPage,
  userWithoutPermissionsPage,
}) => {
  test.slow();
>>>>>>> e323b100

    const ALERT_NAME = generateAlertName();
    const { apiContext } = await getApiContext(page);
    await visitNotificationAlertPage(userWithPermissionsPage);

    await test.step('Create and trigger alert', async () => {
      data.alertDetails = await createAlertForRecentEventsCheck({
        page: userWithPermissionsPage,
        alertName: ALERT_NAME,
        sourceName: SOURCE_NAME_5,
        sourceDisplayName: SOURCE_DISPLAY_NAME_5,
        user: user1,
        table,
      });

      // Trigger alert
      await table.deleteTable(apiContext, false);
      await table.restore(apiContext);
    });

    await test.step('Checks for user without permission', async () => {
      await checkAlertFlowForWithoutPermissionUser({
        page: userWithoutPermissionsPage,
        alertDetails: data.alertDetails,
        sourceName: SOURCE_NAME_5,
        table,
      });
    });

    await test.step(
      'Check alert details page and Recent Events tab',
      async () => {
        await checkAlertDetailsForWithPermissionUser({
          page: userWithPermissionsPage,
          alertDetails: data.alertDetails,
          sourceName: SOURCE_NAME_5,
          table,
          user: user2,
        });
      }
    );

    await test.step('Delete alert', async () => {
      await deleteAlert(userWithPermissionsPage, data.alertDetails);
    });
  }
);

test('destination should work properly', async ({ page }) => {
  await visitNotificationAlertPage(page);

  await inputBasicAlertInformation({
    page,
    name: 'test-name',
    sourceName: SOURCE_NAME_1,
    sourceDisplayName: SOURCE_DISPLAY_NAME_1,
  });

  await page.click('[data-testid="add-destination-button"]');
  await addInternalDestination({
    page,
    destinationNumber: 0,
    category: 'Owners',
    type: 'G Chat',
  });

  await test.expect(page.getByTestId('test-destination-button')).toBeDisabled();

  await addExternalDestination({
    page,
    destinationNumber: 0,
    category: 'G Chat',
    input: 'https://google.com',
  });

  await page.click('[data-testid="add-destination-button"]');
  await addExternalDestination({
    page,
    destinationNumber: 1,
    category: 'Slack',
    input: 'https://slack.com',
  });

  const testDestinations = page.waitForResponse(
    (response) =>
      response.url().includes('/api/v1/events/subscriptions/testDestination') &&
      response.request().method() === 'POST' &&
      response.status() === 200
  );

  await page.click('[data-testid="test-destination-button"]');

  await testDestinations.then(async (response) => {
    const testResults = await response.json();

    for (const testResult of testResults) {
      const isGChat = testResult.type === 'GChat';

      await test
        .expect(
          page
            .getByTestId(`destination-${isGChat ? 0 : 1}`)
            .getByRole('alert')
            .getByText(testResult.statusDetails.status)
        )
        .toBeAttached();
    }
  });
});<|MERGE_RESOLUTION|>--- conflicted
+++ resolved
@@ -332,66 +332,58 @@
   });
 });
 
-<<<<<<< HEAD
-test.fixme(
-  'Alert operations for a user with and without permissions',
-  async ({ page, userWithPermissionsPage, userWithoutPermissionsPage }) => {
-    test.slow();
-=======
 test('Alert operations for a user with and without permissions', async ({
   page,
   userWithPermissionsPage,
   userWithoutPermissionsPage,
 }) => {
   test.slow();
->>>>>>> e323b100
-
-    const ALERT_NAME = generateAlertName();
-    const { apiContext } = await getApiContext(page);
-    await visitNotificationAlertPage(userWithPermissionsPage);
-
-    await test.step('Create and trigger alert', async () => {
-      data.alertDetails = await createAlertForRecentEventsCheck({
+
+  const ALERT_NAME = generateAlertName();
+  const { apiContext } = await getApiContext(page);
+  await visitNotificationAlertPage(userWithPermissionsPage);
+
+  await test.step('Create and trigger alert', async () => {
+    data.alertDetails = await createAlertForRecentEventsCheck({
+      page: userWithPermissionsPage,
+      alertName: ALERT_NAME,
+      sourceName: SOURCE_NAME_5,
+      sourceDisplayName: SOURCE_DISPLAY_NAME_5,
+      user: user1,
+      table,
+    });
+
+    // Trigger alert
+    await table.deleteTable(apiContext, false);
+    await table.restore(apiContext);
+  });
+
+  await test.step('Checks for user without permission', async () => {
+    await checkAlertFlowForWithoutPermissionUser({
+      page: userWithoutPermissionsPage,
+      alertDetails: data.alertDetails,
+      sourceName: SOURCE_NAME_5,
+      table,
+    });
+  });
+
+  await test.step(
+    'Check alert details page and Recent Events tab',
+    async () => {
+      await checkAlertDetailsForWithPermissionUser({
         page: userWithPermissionsPage,
-        alertName: ALERT_NAME,
-        sourceName: SOURCE_NAME_5,
-        sourceDisplayName: SOURCE_DISPLAY_NAME_5,
-        user: user1,
-        table,
-      });
-
-      // Trigger alert
-      await table.deleteTable(apiContext, false);
-      await table.restore(apiContext);
-    });
-
-    await test.step('Checks for user without permission', async () => {
-      await checkAlertFlowForWithoutPermissionUser({
-        page: userWithoutPermissionsPage,
         alertDetails: data.alertDetails,
         sourceName: SOURCE_NAME_5,
         table,
+        user: user2,
       });
-    });
-
-    await test.step(
-      'Check alert details page and Recent Events tab',
-      async () => {
-        await checkAlertDetailsForWithPermissionUser({
-          page: userWithPermissionsPage,
-          alertDetails: data.alertDetails,
-          sourceName: SOURCE_NAME_5,
-          table,
-          user: user2,
-        });
-      }
-    );
-
-    await test.step('Delete alert', async () => {
-      await deleteAlert(userWithPermissionsPage, data.alertDetails);
-    });
-  }
-);
+    }
+  );
+
+  await test.step('Delete alert', async () => {
+    await deleteAlert(userWithPermissionsPage, data.alertDetails);
+  });
+});
 
 test('destination should work properly', async ({ page }) => {
   await visitNotificationAlertPage(page);
