--- conflicted
+++ resolved
@@ -159,7 +159,6 @@
           .markStaleEntriesStopped(getApp().getId().toString());
       LOG.debug("Cleaned up stale jobs.");
     } catch (Exception ex) {
-      LOG.error("Failed in marking stale entries as stopped.", ex);
       logger.error("Failed in marking stale entries as stopped.", ex);
     }
   }
@@ -168,12 +167,9 @@
     cleanUpStaleJobsFromRuns();
 
     LOG.info("Executing Reindexing Job with JobData: {}", jobData);
-<<<<<<< HEAD
+
     logger.info(String.format("Executing Reindexing Job with JobData: %s", jobData));
-    batchSize.set(jobData.getBatchSize());
-=======
-
->>>>>>> 26ae339a
+
     jobData.setStatus(EventPublisherJob.Status.RUNNING);
 
     LOG.debug("Initializing job statistics.");
