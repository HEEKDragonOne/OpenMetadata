--- conflicted
+++ resolved
@@ -126,23 +126,6 @@
     return dao.feedDAO().getTaskId();
   }
 
-<<<<<<< HEAD
-  @JdbiUnitOfWork
-  public Thread create(Thread thread) {
-    // Validate about data entity is valid and get the owner for that entity
-    EntityLink about = EntityLink.parse(thread.getAbout());
-    EntityRepository<?> repository = Entity.getEntityRepository(about.getEntityType());
-    String field = repository.supportsOwner ? "owner" : "";
-    EntityInterface aboutEntity = Entity.getEntity(about, field, ALL);
-    thread.withEntityId(aboutEntity.getId()); // Add entity id to thread
-    return createThread(thread, about, aboutEntity.getOwner());
-  }
-
-  @JdbiUnitOfWork
-  private Thread createThread(Thread thread, EntityLink about, EntityReference entityOwner) {
-    // Validate user creating thread
-    UUID createdByUserId = Entity.getEntityReferenceByName(Entity.USER, thread.getCreatedBy(), NON_DELETED).getId();
-=======
   public class ThreadContext {
     @Getter protected final Thread thread;
     @Getter @Setter protected final EntityLink about;
@@ -156,7 +139,6 @@
       this.createdBy = Entity.getEntityReferenceByName(Entity.USER, thread.getCreatedBy(), NON_DELETED);
       thread.withEntityId(aboutEntity.getId()); // Add entity id to thread
     }
->>>>>>> 5d780dc8
 
     public TaskWorkflow getTaskWorkflow() {
       EntityRepository<?> repository = Entity.getEntityRepository(about.getEntityType());
@@ -247,25 +229,7 @@
     storeMentions(thread, thread.getMessage());
   }
 
-<<<<<<< HEAD
   @JdbiUnitOfWork
-  public Thread create(Thread thread, ContainerResponseContext responseContext) {
-    // Validate about data entity is valid and get the owner for that entity
-    EntityInterface entity;
-    // In case of ENTITY_FIELDS_CHANGED entity from responseContext will be a ChangeEvent
-    if (responseContext.getEntity() instanceof ChangeEvent) {
-      ChangeEvent change = (ChangeEvent) responseContext.getEntity();
-      entity = (EntityInterface) change.getEntity();
-    } else {
-      entity = (EntityInterface) responseContext.getEntity();
-    }
-    EntityReference owner = null;
-    try {
-      owner = Entity.getOwner(entity.getEntityReference());
-    } catch (Exception ignored) {
-      // Either deleted or owner field not available
-=======
-  @Transaction
   private Thread createThread(ThreadContext threadContext) {
     Thread thread = threadContext.getThread();
     if (thread.getType() == ThreadType.Task) {
@@ -273,7 +237,6 @@
     } else if (thread.getType() == ThreadType.Announcement) {
       // Validate start and end time for announcement
       validateAnnouncement(thread);
->>>>>>> 5d780dc8
     }
     store(threadContext);
     storeRelationships(threadContext);
