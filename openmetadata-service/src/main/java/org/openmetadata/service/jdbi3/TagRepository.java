--- conflicted
+++ resolved
@@ -82,29 +82,21 @@
 
   @Override
   public void setInheritedFields(Tag tag, Fields fields) {
-<<<<<<< HEAD
-    // Ensure classification is populated before accessing it
-    if (tag.getClassification() == null) {
+    Classification parent =
+        Entity.getEntity(CLASSIFICATION, tag.getClassification().getId(), "owners", ALL);
       EntityReference classificationRef = getClassification(tag);
       if (classificationRef != null) {
         tag.withClassification(classificationRef);
       }
     }
 
-    if (tag.getClassification() != null) {
+    inheritOwners(tag, fields, parent);
       Classification parent =
           Entity.getEntity(CLASSIFICATION, tag.getClassification().getId(), "", ALL);
       if (parent.getDisabled() != null && parent.getDisabled()) {
         tag.setDisabled(true);
       }
-=======
-    Classification parent =
-        Entity.getEntity(CLASSIFICATION, tag.getClassification().getId(), "owners", ALL);
-    if (parent.getDisabled() != null && parent.getDisabled()) {
-      tag.setDisabled(true);
->>>>>>> 7035c9e1
-    }
-    inheritOwners(tag, fields, parent);
+    }
   }
 
   @Override
