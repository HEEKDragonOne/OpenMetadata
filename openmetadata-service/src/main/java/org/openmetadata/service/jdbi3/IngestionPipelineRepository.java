/*
 *  Copyright 2021 Collate
 *  Licensed under the Apache License, Version 2.0 (the "License");
 *  you may not use this file except in compliance with the License.
 *  You may obtain a copy of the License at
 *  http://www.apache.org/licenses/LICENSE-2.0
 *  Unless required by applicable law or agreed to in writing, software
 *  distributed under the License is distributed on an "AS IS" BASIS,
 *  WITHOUT WARRANTIES OR CONDITIONS OF ANY KIND, either express or implied.
 *  See the License for the specific language governing permissions and
 *  limitations under the License.
 */

package org.openmetadata.service.jdbi3;

import java.util.List;
import java.util.UUID;
import javax.ws.rs.core.Response;
import javax.ws.rs.core.UriInfo;
import org.json.JSONObject;
import org.openmetadata.schema.EntityInterface;
import org.openmetadata.schema.entity.services.ingestionPipelines.AirflowConfig;
import org.openmetadata.schema.entity.services.ingestionPipelines.IngestionPipeline;
import org.openmetadata.schema.entity.services.ingestionPipelines.PipelineStatus;
import org.openmetadata.schema.metadataIngestion.LogLevels;
import org.openmetadata.schema.services.connections.metadata.OpenMetadataConnection;
import org.openmetadata.schema.type.ChangeDescription;
import org.openmetadata.schema.type.ChangeEvent;
import org.openmetadata.schema.type.EntityReference;
import org.openmetadata.schema.type.EventType;
import org.openmetadata.schema.type.FieldChange;
import org.openmetadata.schema.type.Include;
import org.openmetadata.schema.type.Relationship;
import org.openmetadata.sdk.PipelineServiceClient;
import org.openmetadata.service.Entity;
import org.openmetadata.service.jdbi3.unitofwork.JdbiUnitOfWork;
import org.openmetadata.service.resources.services.ingestionpipelines.IngestionPipelineResource;
import org.openmetadata.service.secrets.SecretsManager;
import org.openmetadata.service.secrets.SecretsManagerFactory;
import org.openmetadata.service.util.EntityUtil;
import org.openmetadata.service.util.EntityUtil.Fields;
import org.openmetadata.service.util.FullyQualifiedName;
import org.openmetadata.service.util.JsonUtils;
import org.openmetadata.service.util.RestUtil;
import org.openmetadata.service.util.ResultList;

public class IngestionPipelineRepository extends EntityRepository<IngestionPipeline> {
  private static final String UPDATE_FIELDS = "sourceConfig,airflowConfig,loggerLevel,enabled,deployed";
  private static final String PATCH_FIELDS = "sourceConfig,airflowConfig,loggerLevel,enabled,deployed";

  private static final String PIPELINE_STATUS_JSON_SCHEMA = "ingestionPipelineStatus";
  private static final String PIPELINE_STATUS_EXTENSION = "ingestionPipeline.pipelineStatus";
  private static final String RUN_ID_EXTENSION_KEY = "runId";
  private PipelineServiceClient pipelineServiceClient;

  public IngestionPipelineRepository(CollectionDAO dao) {
    super(
        IngestionPipelineResource.COLLECTION_PATH,
        Entity.INGESTION_PIPELINE,
        IngestionPipeline.class,
        dao.ingestionPipelineDAO(),
        dao,
        PATCH_FIELDS,
        UPDATE_FIELDS);
  }

  @Override
  public void setFullyQualifiedName(IngestionPipeline ingestionPipeline) {
    ingestionPipeline.setFullyQualifiedName(
        FullyQualifiedName.add(ingestionPipeline.getService().getFullyQualifiedName(), ingestionPipeline.getName()));
  }

  @Override
  public IngestionPipeline setFields(IngestionPipeline ingestionPipeline, Fields fields) {
    if (ingestionPipeline.getService() == null) {
      ingestionPipeline.withService(getContainer(ingestionPipeline.getId()));
    }
    return ingestionPipeline;
  }

  @Override
  public IngestionPipeline clearFields(IngestionPipeline ingestionPipeline, Fields fields) {
    return ingestionPipeline;
  }

  @Override
  public void prepare(IngestionPipeline ingestionPipeline) {
    EntityReference entityReference = Entity.getEntityReference(ingestionPipeline.getService(), Include.NON_DELETED);
    ingestionPipeline.setService(entityReference);
  }

<<<<<<< HEAD
  @JdbiUnitOfWork
  public IngestionPipeline deletePipelineStatus(UUID ingestionPipelineId) throws IOException {
=======
  @Transaction
  public IngestionPipeline deletePipelineStatus(UUID ingestionPipelineId) {
>>>>>>> 3cc15e6d
    // Validate the request content
    IngestionPipeline ingestionPipeline = dao.findEntityById(ingestionPipelineId);

    daoCollection
        .entityExtensionTimeSeriesDao()
        .delete(ingestionPipeline.getFullyQualifiedName(), PIPELINE_STATUS_EXTENSION);
    setFieldsInternal(ingestionPipeline, Fields.EMPTY_FIELDS);
    return ingestionPipeline;
  }

  @Override
  public void storeEntity(IngestionPipeline ingestionPipeline, boolean update) {
    // Relationships and fields such as service are derived and not stored as part of json
    EntityReference service = ingestionPipeline.getService();
    OpenMetadataConnection openmetadataConnection = ingestionPipeline.getOpenMetadataServerConnection();

    SecretsManager secretsManager = SecretsManagerFactory.getSecretsManager();

    if (secretsManager != null) {
      secretsManager.encryptIngestionPipeline(ingestionPipeline);
      // We store the OM sensitive values in SM separately
      openmetadataConnection = secretsManager.encryptOpenMetadataConnection(openmetadataConnection, true);
    }

    ingestionPipeline.withService(null).withOpenMetadataServerConnection(null);
    store(ingestionPipeline, update);
    ingestionPipeline.withService(service).withOpenMetadataServerConnection(openmetadataConnection);
  }

  @Override
  public void storeRelationships(IngestionPipeline ingestionPipeline) {
    EntityReference service = ingestionPipeline.getService();
    addRelationship(
        service.getId(),
        ingestionPipeline.getId(),
        service.getType(),
        Entity.INGESTION_PIPELINE,
        Relationship.CONTAINS);
  }

  @Override
  public EntityUpdater getUpdater(IngestionPipeline original, IngestionPipeline updated, Operation operation) {
    return new IngestionPipelineUpdater(original, updated, operation);
  }

  @Override
  protected void postDelete(IngestionPipeline entity) {
    pipelineServiceClient.deletePipeline(entity);
  }

  public void setPipelineServiceClient(PipelineServiceClient client) {
    pipelineServiceClient = client;
  }

  private ChangeEvent getChangeEvent(
      EntityInterface updated, ChangeDescription change, String entityType, Double prevVersion) {
    return new ChangeEvent()
        .withEntity(updated)
        .withChangeDescription(change)
        .withEventType(EventType.ENTITY_UPDATED)
        .withEntityType(entityType)
        .withEntityId(updated.getId())
        .withEntityFullyQualifiedName(updated.getFullyQualifiedName())
        .withUserName(updated.getUpdatedBy())
        .withTimestamp(System.currentTimeMillis())
        .withCurrentVersion(updated.getVersion())
        .withPreviousVersion(prevVersion);
  }

  private ChangeDescription addPipelineStatusChangeDescription(Double version, Object newValue, Object oldValue) {
    FieldChange fieldChange =
        new FieldChange().withName("pipelineStatus").withNewValue(newValue).withOldValue(oldValue);
    ChangeDescription change = new ChangeDescription().withPreviousVersion(version);
    change.getFieldsUpdated().add(fieldChange);
    return change;
  }

<<<<<<< HEAD
  @JdbiUnitOfWork
  public RestUtil.PutResponse<?> addPipelineStatus(UriInfo uriInfo, String fqn, PipelineStatus pipelineStatus)
      throws IOException {
=======
  @Transaction
  public RestUtil.PutResponse<?> addPipelineStatus(UriInfo uriInfo, String fqn, PipelineStatus pipelineStatus) {
>>>>>>> 3cc15e6d
    // Validate the request content
    IngestionPipeline ingestionPipeline = dao.findEntityByName(fqn);
    PipelineStatus storedPipelineStatus =
        JsonUtils.readValue(
            daoCollection
                .entityExtensionTimeSeriesDao()
                .getLatestExtensionByKey(
                    RUN_ID_EXTENSION_KEY,
                    pipelineStatus.getRunId(),
                    ingestionPipeline.getFullyQualifiedName(),
                    PIPELINE_STATUS_EXTENSION),
            PipelineStatus.class);
    if (storedPipelineStatus != null) {
      daoCollection
          .entityExtensionTimeSeriesDao()
          .updateExtensionByKey(
              RUN_ID_EXTENSION_KEY,
              pipelineStatus.getRunId(),
              ingestionPipeline.getFullyQualifiedName(),
              PIPELINE_STATUS_EXTENSION,
              JsonUtils.pojoToJson(pipelineStatus));
    } else {
      daoCollection
          .entityExtensionTimeSeriesDao()
          .insert(
              ingestionPipeline.getFullyQualifiedName(),
              PIPELINE_STATUS_EXTENSION,
              PIPELINE_STATUS_JSON_SCHEMA,
              JsonUtils.pojoToJson(pipelineStatus));
    }
    ChangeDescription change =
        addPipelineStatusChangeDescription(ingestionPipeline.getVersion(), pipelineStatus, storedPipelineStatus);
    ChangeEvent changeEvent =
        getChangeEvent(withHref(uriInfo, ingestionPipeline), change, entityType, ingestionPipeline.getVersion());

    return new RestUtil.PutResponse<>(Response.Status.CREATED, changeEvent, RestUtil.ENTITY_FIELDS_CHANGED);
  }

  public ResultList<PipelineStatus> listPipelineStatus(String ingestionPipelineFQN, Long startTs, Long endTs) {
    IngestionPipeline ingestionPipeline = dao.findEntityByName(ingestionPipelineFQN);
    List<PipelineStatus> pipelineStatusList =
        JsonUtils.readObjects(
            getResultsFromAndToTimestamps(
                ingestionPipeline.getFullyQualifiedName(), PIPELINE_STATUS_EXTENSION, startTs, endTs),
            PipelineStatus.class);
    List<PipelineStatus> allPipelineStatusList = pipelineServiceClient.getQueuedPipelineStatus(ingestionPipeline);
    allPipelineStatusList.addAll(pipelineStatusList);
    return new ResultList<>(
        allPipelineStatusList, String.valueOf(startTs), String.valueOf(endTs), allPipelineStatusList.size());
  }

  public PipelineStatus getLatestPipelineStatus(IngestionPipeline ingestionPipeline) {
    return JsonUtils.readValue(
        getLatestExtensionFromTimeseries(ingestionPipeline.getFullyQualifiedName(), PIPELINE_STATUS_EXTENSION),
        PipelineStatus.class);
  }

  public PipelineStatus getPipelineStatus(String ingestionPipelineFQN, UUID pipelineStatusRunId) {
    IngestionPipeline ingestionPipeline = dao.findEntityByName(ingestionPipelineFQN);
    return JsonUtils.readValue(
        daoCollection
            .entityExtensionTimeSeriesDao()
            .getExtensionByKey(
                RUN_ID_EXTENSION_KEY,
                pipelineStatusRunId.toString(),
                ingestionPipeline.getFullyQualifiedName(),
                PIPELINE_STATUS_EXTENSION),
        PipelineStatus.class);
  }

  /** Handles entity updated from PUT and POST operation. */
  public class IngestionPipelineUpdater extends EntityUpdater {
    public IngestionPipelineUpdater(IngestionPipeline original, IngestionPipeline updated, Operation operation) {
      super(buildIngestionPipelineDecrypted(original), updated, operation);
    }

    @Override
    public void entitySpecificUpdate() {
      updateSourceConfig();
      updateAirflowConfig(original.getAirflowConfig(), updated.getAirflowConfig());
      updateLogLevel(original.getLoggerLevel(), updated.getLoggerLevel());
      updateEnabled(original.getEnabled(), updated.getEnabled());
      updateDeployed(original.getDeployed(), updated.getDeployed());
    }

    private void updateSourceConfig() {
      JSONObject origSourceConfig = new JSONObject(JsonUtils.pojoToJson(original.getSourceConfig().getConfig()));
      JSONObject updatedSourceConfig = new JSONObject(JsonUtils.pojoToJson(updated.getSourceConfig().getConfig()));

      if (!origSourceConfig.similar(updatedSourceConfig)) {
        recordChange("sourceConfig", "old-encrypted-value", "new-encrypted-value", true);
      }
    }

    private void updateAirflowConfig(AirflowConfig origAirflowConfig, AirflowConfig updatedAirflowConfig) {
      if (!origAirflowConfig.equals(updatedAirflowConfig)) {
        recordChange("airflowConfig", origAirflowConfig, updatedAirflowConfig);
      }
    }

    private void updateLogLevel(LogLevels origLevel, LogLevels updatedLevel) {
      if (updatedLevel != null && !origLevel.equals(updatedLevel)) {
        recordChange("loggerLevel", origLevel, updatedLevel);
      }
    }

    private void updateDeployed(Boolean origDeployed, Boolean updatedDeployed) {
      if (updatedDeployed != null && !origDeployed.equals(updatedDeployed)) {
        recordChange("deployed", origDeployed, updatedDeployed);
      }
    }

    private void updateEnabled(Boolean origEnabled, Boolean updatedEnabled) {
      if (updatedEnabled != null && !origEnabled.equals(updatedEnabled)) {
        recordChange("enabled", origEnabled, updatedEnabled);
      }
    }
  }

  private static IngestionPipeline buildIngestionPipelineDecrypted(IngestionPipeline original) {
    IngestionPipeline decrypted = JsonUtils.convertValue(JsonUtils.getMap(original), IngestionPipeline.class);
    SecretsManagerFactory.getSecretsManager().decryptIngestionPipeline(decrypted);
    return decrypted;
  }

  public static void validateProfileSample(IngestionPipeline ingestionPipeline) {

    JSONObject sourceConfigJson = new JSONObject(JsonUtils.pojoToJson(ingestionPipeline.getSourceConfig().getConfig()));
    String profileSampleType = sourceConfigJson.optString("profileSampleType");
    double profileSample = sourceConfigJson.optDouble("profileSample");

    EntityUtil.validateProfileSample(profileSampleType, profileSample);
  }
}<|MERGE_RESOLUTION|>--- conflicted
+++ resolved
@@ -89,13 +89,8 @@
     ingestionPipeline.setService(entityReference);
   }
 
-<<<<<<< HEAD
-  @JdbiUnitOfWork
-  public IngestionPipeline deletePipelineStatus(UUID ingestionPipelineId) throws IOException {
-=======
-  @Transaction
+ @JdbiUnitOfWork
   public IngestionPipeline deletePipelineStatus(UUID ingestionPipelineId) {
->>>>>>> 3cc15e6d
     // Validate the request content
     IngestionPipeline ingestionPipeline = dao.findEntityById(ingestionPipelineId);
 
@@ -173,14 +168,8 @@
     return change;
   }
 
-<<<<<<< HEAD
   @JdbiUnitOfWork
-  public RestUtil.PutResponse<?> addPipelineStatus(UriInfo uriInfo, String fqn, PipelineStatus pipelineStatus)
-      throws IOException {
-=======
-  @Transaction
   public RestUtil.PutResponse<?> addPipelineStatus(UriInfo uriInfo, String fqn, PipelineStatus pipelineStatus) {
->>>>>>> 3cc15e6d
     // Validate the request content
     IngestionPipeline ingestionPipeline = dao.findEntityByName(fqn);
     PipelineStatus storedPipelineStatus =
